--- conflicted
+++ resolved
@@ -23,14 +23,8 @@
 java-properties = "2.0.0"
 mmap-rs = "0.6.1"
 num_cpus = "1.16.0"
-<<<<<<< HEAD
-epserde = "0.4.0"
+epserde = "0.5.0"
 sux = "0.3.1"
-=======
-epserde = "0.5.0"
-#sux = "0.2.0"
-sux = {git = "https://github.com/vigna/sux-rs"}
->>>>>>> 16850d48
 dsi-bitstream = "0.4.0"
 dsi-progress-logger = "0.2.3"
 log = "0.4.20"
